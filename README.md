--- conflicted
+++ resolved
@@ -62,11 +62,4 @@
 We welcome contributions!
 Please fork this repository, create a new branch for your feature, and submit a pull request.
 
-<<<<<<< HEAD
-- **Frontend:** React, TypeScript, Recharts, Axios
-- **Backend:** Spring Boot, Spring Security, JWT, JSoup
-- **Database:** Supabase
-- **Testing:** Jest, React Testing Library, JUnit
-=======
-⸻
->>>>>>> 0eeeaa8b
+⸻